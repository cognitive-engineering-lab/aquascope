$monospace: "Source Code Pro", monospace;

@mixin button {
  opacity: 0;
  font-size: 14px;
  border-style: solid;
  border-width: 1px;
  border-radius: 4px;
  padding: 3px 5px;
  margin: 0px 5px;
  transition: 100ms;
  transition-property: color, border-color, background-color, opacity;
  cursor: pointer;
}

.aquascope {
  position: relative;
  height: 100%;
  width: 100%;

  .aquascope-loan {
    text-decoration: underline 3px rgba(255, 255, 255, 0);
    transition: 1s all;
  }

  .aquascope-live-region {
    background-color: rgba(255, 255, 255, 0);
    border-radius: 5px;
    transition: 1s all;
  }

  .aquascope-stderr {
    padding: 15px;
    background-color: #f9ffff;
    font-family: $monospace;
    font-size: 0.9em;
    overflow: scroll;
  }

  span.cm-region-end {
    font-family: "Verdana", sans-serif, bold;
    text-align: center;
    vertical-align: bottom;
    padding: 0;
    display: inline-block;
    width: 0;
    overflow: hidden;
    transition: 1s all;
  }

  .top-right {
    z-index: 10;
    position: absolute;
    top: 8px;
    right: 2px;
  }

  .cm-button {
    @include button;
  }

  &:hover .cm-button {
    opacity: 1;
  }

  cm-tooltip-cursor {
    font-size: 0.8em;
    background-color: whitesmoke;
    border-color: gainsboro;
    border: 2px;
    padding: 2px 7px 2px 2px;
    border-radius: 4px;

    &.cm-tooltip-arrow ::before {
      border-top-color: whitesmoke;
    }
    & .cm-tooltip-arrow ::after {
      border-top-color: transparent;
    }
  }

  .cm-scroller {
    overflow: auto;
  }

  /* Permission Steps */
  .hidden-width {
    width: 0px;
  }

  .hidden-height {
    height: 0px;
  }

  .perm-step-widget {
    display: inline-block;
    color: #ccc;
<<<<<<< HEAD
    position: relative;
    top: 0.5em;
=======
    height: auto;
>>>>>>> bdd8879b
  }

  .step-widget-container {
    overflow: hidden;
    display: inline-flex;
    justify-content: start;
  }

  .step-table-dropdown {
    display: inline-block;
    font-size: 0.6em;
    max-height: 15px;
  }

  .step-table-container {
    overflow: hidden;
    display: inline-flex;
    flex-direction: column;
    align-items: flex-start;

    background-color: whitesmoke;
    border-color: gainsboro;
    border: 2px solid;
    border-radius: 4px;
  }

  .perm-step-table {
    color: black;
  }

  table.perm-step-table {
    vertical-align: top;
    border-collapse: collapse;
  }

  .perm-step-table tr td {
    border: 1px dotted;
    border-color: gainsboro;
  }

  span.perm-diff-add {
    color: rgb(93, 202, 54);
  }

  span.perm-diff-sub {
    color: rgb(255, 66, 68);
  }

  span.perm-diff-none {
    color: black;
  }

  span.perm-diff-none-high {
    color: black;
  }

  span.perm-diff-none-low {
    color: black;
    // opacity: 0.4;
  }

  .aquascope-action-indicator {
    // color: var(--icons);
    // border-color: var(--icons);
    font-size: 0.9em;
  }
}

.step-marker {
  display: inline-block;
  border-radius: 4px;
  padding: 0 2px;
  background: white;
  border: 1px solid black;

  .cm-editor & {
    margin: 2px 6px 0;
  }

  > span {
    font-size: 0.8em;
    color: black;
    vertical-align: middle;
    position: relative;
    bottom: 1px;
    font-weight: bold;
  }
}

.interpreter {
  background: white;
  padding: 1rem;
  display: flex;
  gap: 30px;
  flex-wrap: wrap;
  overflow-x: auto;
  position: relative;

  .concrete-types {
    position: absolute;
    top: 1rem;
    right: 1rem;

    @include button;
  }

  .step {
    // border: 1px solid #ccc;
    // padding: 0.5em;
    // border-radius: 8px;

    .header {
      position: relative;

      .header-text {
        position: relative;
        z-index: 12;
      }

      .header-bg {
        position: absolute;
        top: 0;
        left: 0;
        width: 100%;
        height: 100%;
        z-index: 11;
        background: white;
        opacity: 0.8;
      }
    }

    .step-header {
      margin-bottom: 5px;

      .step-marker {
        font-size: 18px;
        font-family: $monospace;
      }
    }

    .memory-header {
      margin-bottom: 5px;
      font-weight: bold;
    }

    .memory-container {
      display: flex;
      flex-direction: row;
      gap: 80px;
      padding-left: 10px;

      .memory {
        border: 1px dashed #ccc;
        padding: 0.7rem;
        height: max-content;

        .frames {
          display: flex;
          flex-direction: column;
          gap: 15px;

          .frame-header {
            font-family: $monospace;
          }

          .empty-frame {
            font-size: 0.85em;
          }
        }
      }
    }

    h2 {
      margin-top: 0;
      font-size: 18px;
      font-weight: bold;
    }

    code {
      font-size: 0.8em;
    }

    table.locals, .heap > table {
      border: 2px solid #ccc;

      > tbody > tr > td {
        border-width: 2px;
        padding: 4px 6px;
      }
    }

    table {
      border: 1px solid #ccc;
      border-collapse: collapse;
      font-family: $monospace;
<<<<<<< HEAD
      // display: inline-block;

      &.array {
        border: none;

        td {
          border-top: none;
          border-bottom: none;

          &:first-child {
            border-left: none;
          }

          &:last-child {
            border-right: none;
          }
        }
      }
=======
      display: inline-block;
>>>>>>> bdd8879b

      td {
        border: 1px solid #ccc;
        transition: width 1s, height 1s;
      }
    }
  }
}

.leader-line {
  z-index: 10;
}<|MERGE_RESOLUTION|>--- conflicted
+++ resolved
@@ -95,12 +95,8 @@
   .perm-step-widget {
     display: inline-block;
     color: #ccc;
-<<<<<<< HEAD
     position: relative;
     top: 0.5em;
-=======
-    height: auto;
->>>>>>> bdd8879b
   }
 
   .step-widget-container {
@@ -296,8 +292,6 @@
       border: 1px solid #ccc;
       border-collapse: collapse;
       font-family: $monospace;
-<<<<<<< HEAD
-      // display: inline-block;
 
       &.array {
         border: none;
@@ -315,9 +309,6 @@
           }
         }
       }
-=======
-      display: inline-block;
->>>>>>> bdd8879b
 
       td {
         border: 1px solid #ccc;
