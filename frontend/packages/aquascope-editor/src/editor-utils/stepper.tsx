--- conflicted
+++ resolved
@@ -40,22 +40,14 @@
   step: ValueStep<boolean>;
   perm: "R" | "W" | "O";
   loanKey?: LoanKey;
+  moveKey?: MoveKey;
 }
 
 let PermChar = ({
   perm,
   facts,
 }: {
-<<<<<<< HEAD
   perm: PermInStep;
-=======
-  content: {
-    diff: ValueStep<boolean>;
-    content: string;
-    lk: LoanKey | undefined;
-    mk: MoveKey | undefined;
-  }[];
->>>>>>> f0f16e0e
   facts: AnalysisFacts;
 }) => {
   // FIXME: don't reverse the abbreviated content.
@@ -71,53 +63,35 @@
     }
   };
 
+  let getInner = () => {
+    if (perm.step.type === "None") {
+      return perm.step.value ? <>{perm.perm}</> : <>‒</>;
+    } else if (perm.step.type == "Low") {
+      return (
+        <>
+          <div className="perm-diff-sub" />
+          {perm.perm}
+        </>
+      );
+    } /* perm.step.type === "High" */ else {
+      return <div className="perm-diff-add">{perm.perm}</div>;
+    }
+  };
+
   return (
-<<<<<<< HEAD
     <td
-      onMouseEnter={() =>
-        showLoanRegion(facts, perm.loanKey, [getKind(perm.perm)])
-      }
-      onMouseLeave={() =>
-        hideLoanRegion(facts, perm.loanKey, [getKind(perm.perm)])
-      }
+      onMouseEnter={() => {
+        showLoanRegion(facts, perm.loanKey, [getKind(perm.perm)]);
+        showMoveRegion(facts, perm.moveKey, [getKind(perm.perm)]);
+      }}
+      onMouseLeave={() => {
+        hideLoanRegion(facts, perm.loanKey, [getKind(perm.perm)]);
+        hideMoveRegion(facts, perm.moveKey, [getKind(perm.perm)]);
+      }}
       className={classNames("perm-char", getKind(perm.perm))}
     >
-      {(() => {
-        if (perm.step.type === "None") {
-          return perm.step.value ? <>{perm.perm}</> : <>‒</>;
-        } else if (perm.step.type == "Low") {
-          return (
-            <>
-              <div className="perm-diff-sub" />
-              {perm.perm}
-            </>
-          );
-        } /* perm.step.type === "High" */ else {
-          return <div className="perm-diff-add">{perm.perm}</div>;
-        }
-      })()}
+      {getInner()}
     </td>
-=======
-    <svg xmlns="http://www.w3.org/2000/svg" className="permission-row">
-      {content.map(({ diff, content, lk, mk }, i: number) => (
-        <PermChar
-          key={content}
-          x={w(i)}
-          y="95%"
-          act={true}
-          showit={() => {
-            showLoanRegion(facts, lk, [getKind(content)]);
-            showMoveRegion(facts, mk, [getKind(content)]);
-          }}
-          hideit={() => {
-            hideLoanRegion(facts, lk, [getKind(content)]);
-            hideMoveRegion(facts, mk, [getKind(content)]);
-          }}
-          {...getClassAndContent([diff, content])!}
-        />
-      ))}
-    </svg>
->>>>>>> f0f16e0e
   );
 };
 
@@ -255,42 +229,25 @@
     return v.type === "None" || v.type === "High" ? v.value : undefined;
   };
 
-<<<<<<< HEAD
+  let moveKey = unwrap(diffs.path_moved);
   let perms: PermInStep[] = [
     {
       perm: readChar,
       step: diffs.permissions.read,
       loanKey: unwrap(diffs.loan_read_refined),
+      moveKey,
     },
     {
       perm: writeChar,
       step: diffs.permissions.write,
       loanKey: unwrap(diffs.loan_write_refined),
+      moveKey,
     },
     {
       perm: dropChar,
       step: diffs.permissions.drop,
       loanKey: unwrap(diffs.loan_drop_refined),
-=======
-  let perms = [
-    {
-      diff: diffs.permissions.read,
-      content: readChar,
-      lk: unwrap(diffs.loan_read_refined),
-      mk: unwrap(diffs.path_moved),
-    },
-    {
-      diff: diffs.permissions.write,
-      content: writeChar,
-      lk: unwrap(diffs.loan_write_refined),
-      mk: unwrap(diffs.path_moved),
-    },
-    {
-      diff: diffs.permissions.drop,
-      content: dropChar,
-      lk: unwrap(diffs.loan_drop_refined),
-      mk: unwrap(diffs.path_moved),
->>>>>>> f0f16e0e
+      moveKey,
     },
   ];
 
@@ -300,11 +257,9 @@
     <tr>
       {pathCol}
       <td className="perm-step-event">{ico}</td>
-      {/* <td className="permission-row"> */}
       {perms.map(perm => (
         <PermChar key={perm.perm} perm={perm} facts={facts} />
       ))}
-      {/* </td> */}
     </tr>
   );
 };
