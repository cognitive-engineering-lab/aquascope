--- conflicted
+++ resolved
@@ -1,19 +1,10 @@
-<<<<<<< HEAD
-# <span>Aquascope: looking under the surface of rustc, _at a safe distance_</span><img src="https://user-images.githubusercontent.com/20209337/214093362-cb677ea0-8fe1-48b5-914b-839822dcf3ca.png" style="float: right; border: 1px solid #555;" height="300" /></p>
-=======
 # <span>Aquascope: Look Beneath the Surface of Rust</span><img src="https://user-images.githubusercontent.com/20209337/214093362-cb677ea0-8fe1-48b5-914b-839822dcf3ca.png" style="float: right; border: 1px solid #555;" height="300" /></p>
->>>>>>> f5ff96f9
 
 [![tests](https://github.com/cognitive-engineering-lab/aquascope/actions/workflows/ci.yml/badge.svg)](https://github.com/cognitive-engineering-lab/aquascope/actions/workflows/ci.yml)
 [![crates.io](https://img.shields.io/crates/v/mdbook-aquascope.svg)](https://crates.io/crates/mdbook-aquascope)
 [![docs](https://img.shields.io/badge/docs-unpublished-red)](https://cognitive-engineering-lab/aquascope/docs)
 
-<<<<<<< HEAD
-_Aquascope_ is a tool that generates interactive visualizations from Rust programs. These visualizations aim to help learners intuit correct semantics for the borrow checker and the difference between safe and unsafe programs. Aquascope is distributed as an [mdBook](https://rust-lang.github.io/mdBook/) preprocessor or you can try it out [in the browser](https://gavinleroy.com/aquascope).
-=======
 _Aquascope_ is a tool that generates interactive visualizations of Rust programs. These visualizations show how Rust's borrow checker "thinks" about a program, and how a Rust program actually executes. [Click here for a live demo.](https://gavinleroy.com/aquascope)
-
->>>>>>> f5ff96f9
 
 <!-- Borrow check information is reformulated in terms of _permissions_, a new pedagogy of ownership to provide learners with a notional machine for this kind of static analysis. Example visualizations and this new pedagogy are demonstrated in the [Rust Book Experiment](https://rust-book.cs.brown.edu/). -->
 
@@ -21,11 +12,8 @@
 
 ## Installation
 
-<<<<<<< HEAD
-=======
 We provide an [mdBook](https://rust-lang.github.io/mdBook/) preprocessor `mdbook-aquascope` that embeds Aquascope diagrams into an mdBook. You can install `mdbook-aquascope` either via <https://crates.io> or from source.
 
->>>>>>> f5ff96f9
 ### From crates.io
 
 > :exclamation: `mdbook-aquascope` will be released in a few days on crates.io, stay tuned.
@@ -54,7 +42,7 @@
 
 Currently, Aquascope supports three types of visualizations:
 
-#### Permission boundaries 
+#### Permission boundaries
 
 Aquascope will determine the permission expected for a path usage and display this along with the actual permissions on the path. Unsatisfied permissions provide additional information on hover to help explain the discrepancy.
 
@@ -102,7 +90,7 @@
     </tr>
 </table>
 
-#### Runtime execution 
+#### Runtime execution
 
 Program state visualization is a well-known tool that visualizes the runtime execution of a program. With Aquascope, you can specify which states of a program you'd like to show, and even run programs that don't pass the borrow checker!
 
@@ -120,9 +108,10 @@
 }
 
 fn greet(g1: &String, g2: &String) { // note the ampersands
-    `[]`println!("{} {}!", g1, g2);
+`[]`println!("{} {}!", g1, g2);
 }```
 </code>
+
 </pre>
         </td>
         <td>
