lockfileVersion: 5.4

importers:

  .:
    specifiers: {}

  packages/aquascope-editor:
    specifiers:
      '@codemirror/lang-rust': ^6.0.1
      '@codemirror/language': ^6.3.0
      '@codemirror/state': ^6.1.2
      '@codemirror/view': ^6.4.0
      '@types/lodash': ^4.14.191
      '@types/react': ^18.0.26
      '@types/react-dom': ^18.0.9
<<<<<<< HEAD
      leader-line-new: ^1.1.9
      lodash: ^4.17.21
      react: ^18.2.0
      react-dom: ^18.2.0
=======
      lodash: ^4.17.21
>>>>>>> d69e051b
    dependencies:
      '@codemirror/lang-rust': 6.0.1
      '@codemirror/language': 6.3.1
      '@codemirror/state': 6.1.4
      '@codemirror/view': 6.7.0
<<<<<<< HEAD
      leader-line-new: 1.1.9
=======
>>>>>>> d69e051b
      lodash: 4.17.21
    devDependencies:
      '@types/lodash': 4.14.191
      '@types/react': 18.0.26
      '@types/react-dom': 18.0.9
<<<<<<< HEAD
      react: 18.2.0
      react-dom: 18.2.0_react@18.2.0
=======
>>>>>>> d69e051b

  packages/aquascope-embed:
    specifiers:
      '@codemirror/commands': ^6.1.2
      '@codemirror/language': ^6.3.0
      '@codemirror/state': ^6.1.2
      '@codemirror/view': ^6.4.0
      '@lezer/highlight': ^1.1.3
      aquascope-editor: workspace:^
      react: ^18.2.0
      react-dom: ^18.2.0
    devDependencies:
      '@codemirror/commands': 6.1.2
      '@codemirror/language': 6.3.1
      '@codemirror/state': 6.1.4
      '@codemirror/view': 6.7.0
      '@lezer/highlight': 1.1.3
      aquascope-editor: link:../aquascope-editor
      react: 18.2.0
      react-dom: 18.2.0_react@18.2.0

  packages/aquascope-standalone:
    specifiers:
      '@codemirror/autocomplete': ^6.3.0
      '@codemirror/commands': ^6.1.2
      '@codemirror/language': ^6.3.0
      '@codemirror/lint': ^6.0.0
      '@codemirror/search': ^6.2.2
      '@codemirror/state': ^6.1.2
      '@codemirror/view': ^6.4.0
      '@replit/codemirror-vim': ^6.0.3
      aquascope-editor: workspace:^
      react: ^18.2.0
      react-dom: ^18.2.0
    devDependencies:
      '@codemirror/autocomplete': 6.3.4_xho5z7vebvnwbrancz7lieaqzy
      '@codemirror/commands': 6.1.2
      '@codemirror/language': 6.3.1
      '@codemirror/lint': 6.1.0
      '@codemirror/search': 6.2.3
      '@codemirror/state': 6.1.4
      '@codemirror/view': 6.7.0
      '@replit/codemirror-vim': 6.0.3_jxhrgit7n37dtp4go3pehzxude
      aquascope-editor: link:../aquascope-editor
      react: 18.2.0
      react-dom: 18.2.0_react@18.2.0

packages:

  /@codemirror/autocomplete/6.3.4_xho5z7vebvnwbrancz7lieaqzy:
    resolution: {integrity: sha512-irxKsTSjS0OkfMWWt9YxtNK97++/E+XIHfKnRpSVfZyHzda/amYF0BR+T8mMkrGQWidx2zApxHx08GT13egyQA==}
    peerDependencies:
      '@codemirror/language': ^6.0.0
      '@codemirror/state': ^6.0.0
      '@codemirror/view': ^6.0.0
    dependencies:
      '@codemirror/language': 6.3.1
      '@codemirror/state': 6.1.4
      '@codemirror/view': 6.7.0
      '@lezer/common': 1.0.2
    dev: true

  /@codemirror/commands/6.1.2:
    resolution: {integrity: sha512-sO3jdX1s0pam6lIdeSJLMN3DQ6mPEbM4yLvyKkdqtmd/UDwhXA5+AwFJ89rRXm6vTeOXBsE5cAmlos/t7MJdgg==}
    dependencies:
      '@codemirror/language': 6.3.1
      '@codemirror/state': 6.1.4
      '@codemirror/view': 6.7.0
      '@lezer/common': 1.0.2
    dev: true

  /@codemirror/lang-rust/6.0.1:
    resolution: {integrity: sha512-344EMWFBzWArHWdZn/NcgkwMvZIWUR1GEBdwG8FEp++6o6vT6KL9V7vGs2ONsKxxFUPXKI0SPcWhyYyl2zPYxQ==}
    dependencies:
      '@codemirror/language': 6.3.1
      '@lezer/rust': 1.0.0
    dev: false

  /@codemirror/language/6.3.1:
    resolution: {integrity: sha512-MK+G1QKaGfSEUg9YEFaBkMBI6j1ge4VMBPZv9fDYotw7w695c42x5Ba1mmwBkesYnzYFBfte6Hh9TDcKa6xORQ==}
    dependencies:
      '@codemirror/state': 6.1.4
      '@codemirror/view': 6.7.0
      '@lezer/common': 1.0.2
      '@lezer/highlight': 1.1.3
      '@lezer/lr': 1.2.5
      style-mod: 4.0.0

  /@codemirror/lint/6.1.0:
    resolution: {integrity: sha512-mdvDQrjRmYPvQ3WrzF6Ewaao+NWERYtpthJvoQ3tK3t/44Ynhk8ZGjTSL9jMEv8CgSMogmt75X8ceOZRDSXHtQ==}
    dependencies:
      '@codemirror/state': 6.1.4
      '@codemirror/view': 6.7.0
      crelt: 1.0.5
    dev: true

  /@codemirror/search/6.2.3:
    resolution: {integrity: sha512-V9n9233lopQhB1dyjsBK2Wc1i+8hcCqxl1wQ46c5HWWLePoe4FluV3TGHoZ04rBRlGjNyz9DTmpJErig8UE4jw==}
    dependencies:
      '@codemirror/state': 6.1.4
      '@codemirror/view': 6.7.0
      crelt: 1.0.5
    dev: true

  /@codemirror/state/6.1.4:
    resolution: {integrity: sha512-g+3OJuRylV5qsXuuhrc6Cvs1NQluNioepYMM2fhnpYkNk7NgX+j0AFuevKSVKzTDmDyt9+Puju+zPdHNECzCNQ==}

  /@codemirror/view/6.7.0:
    resolution: {integrity: sha512-sI3CngHQlguxAquc2oZ4sMFDgTJiCnKkRcFmw5apqcnNLvQfQtEDIlYvCVl1adJ6UV7ZUV9wOdqkeJ8kz2+5gg==}
    dependencies:
      '@codemirror/state': 6.1.4
      style-mod: 4.0.0
      w3c-keyname: 2.2.6

  /@lezer/common/1.0.2:
    resolution: {integrity: sha512-SVgiGtMnMnW3ActR8SXgsDhw7a0w0ChHSYAyAUxxrOiJ1OqYWEKk/xJd84tTSPo1mo6DXLObAJALNnd0Hrv7Ng==}

  /@lezer/highlight/1.1.3:
    resolution: {integrity: sha512-3vLKLPThO4td43lYRBygmMY18JN3CPh9w+XS2j8WC30vR4yZeFG4z1iFe4jXE43NtGqe//zHW5q8ENLlHvz9gw==}
    dependencies:
      '@lezer/common': 1.0.2

  /@lezer/lr/1.2.5:
    resolution: {integrity: sha512-f9319YG1A/3ysgUE3bqCHEd7g+3ZZ71MWlwEc42mpnLVYXgfJJgtu1XAyBB4Kz8FmqmnFe9caopDqKeMMMAU6g==}
    dependencies:
      '@lezer/common': 1.0.2

  /@lezer/rust/1.0.0:
    resolution: {integrity: sha512-IpGAxIjNxYmX9ra6GfQTSPegdCAWNeq23WNmrsMMQI7YNSvKtYxO4TX5rgZUmbhEucWn0KTBMeDEPXg99YKtTA==}
    dependencies:
      '@lezer/highlight': 1.1.3
      '@lezer/lr': 1.2.5
    dev: false

  /@replit/codemirror-vim/6.0.3_jxhrgit7n37dtp4go3pehzxude:
    resolution: {integrity: sha512-b2eBaTASDmRZahpPSIjHM1mBoIJ/ycPiBAiOOKgOJwX7dgVXP2nCwJHvmQwn5JqBUO08SN3cpTYQcih2U2/TTA==}
    peerDependencies:
      '@codemirror/commands': ^6.0.0
      '@codemirror/language': ^6.1.0
      '@codemirror/search': ^6.2.0
      '@codemirror/state': ^6.0.1
      '@codemirror/view': ^6.0.3
    dependencies:
      '@codemirror/commands': 6.1.2
      '@codemirror/language': 6.3.1
      '@codemirror/search': 6.2.3
      '@codemirror/state': 6.1.4
      '@codemirror/view': 6.7.0
    dev: true

  /@types/lodash/4.14.191:
    resolution: {integrity: sha512-BdZ5BCCvho3EIXw6wUCXHe7rS53AIDPLE+JzwgT+OsJk53oBfbSmZZ7CX4VaRoN78N+TJpFi9QPlfIVNmJYWxQ==}
    dev: true

  /@types/prop-types/15.7.5:
    resolution: {integrity: sha512-JCB8C6SnDoQf0cNycqd/35A7MjcnK+ZTqE7judS6o7utxUCg6imJg3QK2qzHKszlTjcj2cn+NwMB2i96ubpj7w==}
    dev: true

  /@types/react-dom/18.0.9:
    resolution: {integrity: sha512-qnVvHxASt/H7i+XG1U1xMiY5t+IHcPGUK7TDMDzom08xa7e86eCeKOiLZezwCKVxJn6NEiiy2ekgX8aQssjIKg==}
    dependencies:
      '@types/react': 18.0.26
    dev: true

  /@types/react/18.0.26:
    resolution: {integrity: sha512-hCR3PJQsAIXyxhTNSiDFY//LhnMZWpNNr5etoCqx/iUfGc5gXWtQR2Phl908jVR6uPXacojQWTg4qRpkxTuGug==}
    dependencies:
      '@types/prop-types': 15.7.5
      '@types/scheduler': 0.16.2
      csstype: 3.1.1
    dev: true

  /@types/scheduler/0.16.2:
    resolution: {integrity: sha512-hppQEBDmlwhFAXKJX2KnWLYu5yMfi91yazPb2l+lbJiwW+wdo1gNeRA+3RgNSO39WYX2euey41KEwnqesU2Jew==}
    dev: true

  /crelt/1.0.5:
    resolution: {integrity: sha512-+BO9wPPi+DWTDcNYhr/W90myha8ptzftZT+LwcmUbbok0rcP/fequmFYCw8NMoH7pkAZQzU78b3kYrlua5a9eA==}
    dev: true

  /csstype/3.1.1:
    resolution: {integrity: sha512-DJR/VvkAvSZW9bTouZue2sSxDwdTN92uHjqeKVm+0dAqdfNykRzQ95tay8aXMBAAPpUiq4Qcug2L7neoRh2Egw==}
    dev: true

  /js-tokens/4.0.0:
    resolution: {integrity: sha512-RdJUflcE3cUzKiMqQgsCu06FPu9UdIJO0beYbPhHN4k6apgJtifcoCtT9bcxOpYBtpD2kCM6Sbzg4CausW/PKQ==}
    dev: true

<<<<<<< HEAD
  /leader-line-new/1.1.9:
    resolution: {integrity: sha512-x56aRYaqJTA4aAS2fgbSpvWKY3IxRXDSFeGkNBmCQ3LX44B3F1HEjcBTkCiK5I3W0nPWeUTWe7dTt59VtdfFWw==}
    dev: false

=======
>>>>>>> d69e051b
  /lodash/4.17.21:
    resolution: {integrity: sha512-v2kDEe57lecTulaDIuNTPy3Ry4gLGJ6Z1O3vE1krgXZNrsQ+LFTGHVxVjcXPs17LhbZVGedAJv8XZ1tvj5FvSg==}
    dev: false

  /loose-envify/1.4.0:
    resolution: {integrity: sha512-lyuxPGr/Wfhrlem2CL/UcnUc1zcqKAImBDzukY7Y5F/yQiNdko6+fRLevlw1HgMySw7f611UIY408EtxRSoK3Q==}
    hasBin: true
    dependencies:
      js-tokens: 4.0.0
    dev: true

  /react-dom/18.2.0_react@18.2.0:
    resolution: {integrity: sha512-6IMTriUmvsjHUjNtEDudZfuDQUoWXVxKHhlEGSk81n4YFS+r/Kl99wXiwlVXtPBtJenozv2P+hxDsw9eA7Xo6g==}
    peerDependencies:
      react: ^18.2.0
    dependencies:
      loose-envify: 1.4.0
      react: 18.2.0
      scheduler: 0.23.0
    dev: true

  /react/18.2.0:
    resolution: {integrity: sha512-/3IjMdb2L9QbBdWiW5e3P2/npwMBaU9mHCSCUzNln0ZCYbcfTsGbTJrU/kGemdH2IWmB2ioZ+zkxtmq6g09fGQ==}
    engines: {node: '>=0.10.0'}
    dependencies:
      loose-envify: 1.4.0
    dev: true

  /scheduler/0.23.0:
    resolution: {integrity: sha512-CtuThmgHNg7zIZWAXi3AsyIzA3n4xx7aNyjwC2VJldO2LMVDhFK+63xGqq6CsJH4rTAt6/M+N4GhZiDYPx9eUw==}
    dependencies:
      loose-envify: 1.4.0
    dev: true

  /style-mod/4.0.0:
    resolution: {integrity: sha512-OPhtyEjyyN9x3nhPsu76f52yUGXiZcgvsrFVtvTkyGRQJ0XK+GPc6ov1z+lRpbeabka+MYEQxOYRnt5nF30aMw==}

  /w3c-keyname/2.2.6:
    resolution: {integrity: sha512-f+fciywl1SJEniZHD6H+kUO8gOnwIr7f4ijKA6+ZvJFjeGi1r4PDLl53Ayud9O/rk64RqgoQine0feoeOU0kXg==}<|MERGE_RESOLUTION|>--- conflicted
+++ resolved
@@ -14,33 +14,23 @@
       '@types/lodash': ^4.14.191
       '@types/react': ^18.0.26
       '@types/react-dom': ^18.0.9
-<<<<<<< HEAD
       leader-line-new: ^1.1.9
       lodash: ^4.17.21
       react: ^18.2.0
       react-dom: ^18.2.0
-=======
-      lodash: ^4.17.21
->>>>>>> d69e051b
     dependencies:
       '@codemirror/lang-rust': 6.0.1
-      '@codemirror/language': 6.3.1
-      '@codemirror/state': 6.1.4
-      '@codemirror/view': 6.7.0
-<<<<<<< HEAD
+      '@codemirror/language': 6.3.2
+      '@codemirror/state': 6.2.0
+      '@codemirror/view': 6.7.1
       leader-line-new: 1.1.9
-=======
->>>>>>> d69e051b
       lodash: 4.17.21
     devDependencies:
       '@types/lodash': 4.14.191
       '@types/react': 18.0.26
-      '@types/react-dom': 18.0.9
-<<<<<<< HEAD
+      '@types/react-dom': 18.0.10
       react: 18.2.0
       react-dom: 18.2.0_react@18.2.0
-=======
->>>>>>> d69e051b
 
   packages/aquascope-embed:
     specifiers:
@@ -53,10 +43,10 @@
       react: ^18.2.0
       react-dom: ^18.2.0
     devDependencies:
-      '@codemirror/commands': 6.1.2
-      '@codemirror/language': 6.3.1
-      '@codemirror/state': 6.1.4
-      '@codemirror/view': 6.7.0
+      '@codemirror/commands': 6.1.3
+      '@codemirror/language': 6.3.2
+      '@codemirror/state': 6.2.0
+      '@codemirror/view': 6.7.1
       '@lezer/highlight': 1.1.3
       aquascope-editor: link:../aquascope-editor
       react: 18.2.0
@@ -76,54 +66,54 @@
       react: ^18.2.0
       react-dom: ^18.2.0
     devDependencies:
-      '@codemirror/autocomplete': 6.3.4_xho5z7vebvnwbrancz7lieaqzy
-      '@codemirror/commands': 6.1.2
-      '@codemirror/language': 6.3.1
+      '@codemirror/autocomplete': 6.4.0_skwwbccw6qaj7pvsade44nde44
+      '@codemirror/commands': 6.1.3
+      '@codemirror/language': 6.3.2
       '@codemirror/lint': 6.1.0
       '@codemirror/search': 6.2.3
-      '@codemirror/state': 6.1.4
-      '@codemirror/view': 6.7.0
-      '@replit/codemirror-vim': 6.0.3_jxhrgit7n37dtp4go3pehzxude
+      '@codemirror/state': 6.2.0
+      '@codemirror/view': 6.7.1
+      '@replit/codemirror-vim': 6.0.4_jnnsjqqbpgktpa357o3egit7dy
       aquascope-editor: link:../aquascope-editor
       react: 18.2.0
       react-dom: 18.2.0_react@18.2.0
 
 packages:
 
-  /@codemirror/autocomplete/6.3.4_xho5z7vebvnwbrancz7lieaqzy:
-    resolution: {integrity: sha512-irxKsTSjS0OkfMWWt9YxtNK97++/E+XIHfKnRpSVfZyHzda/amYF0BR+T8mMkrGQWidx2zApxHx08GT13egyQA==}
+  /@codemirror/autocomplete/6.4.0_skwwbccw6qaj7pvsade44nde44:
+    resolution: {integrity: sha512-HLF2PnZAm1s4kGs30EiqKMgD7XsYaQ0XJnMR0rofEWQ5t5D60SfqpDIkIh1ze5tiEbyUWm8+VJ6W1/erVvBMIA==}
     peerDependencies:
       '@codemirror/language': ^6.0.0
       '@codemirror/state': ^6.0.0
       '@codemirror/view': ^6.0.0
     dependencies:
-      '@codemirror/language': 6.3.1
-      '@codemirror/state': 6.1.4
-      '@codemirror/view': 6.7.0
-      '@lezer/common': 1.0.2
-    dev: true
-
-  /@codemirror/commands/6.1.2:
-    resolution: {integrity: sha512-sO3jdX1s0pam6lIdeSJLMN3DQ6mPEbM4yLvyKkdqtmd/UDwhXA5+AwFJ89rRXm6vTeOXBsE5cAmlos/t7MJdgg==}
-    dependencies:
-      '@codemirror/language': 6.3.1
-      '@codemirror/state': 6.1.4
-      '@codemirror/view': 6.7.0
+      '@codemirror/language': 6.3.2
+      '@codemirror/state': 6.2.0
+      '@codemirror/view': 6.7.1
+      '@lezer/common': 1.0.2
+    dev: true
+
+  /@codemirror/commands/6.1.3:
+    resolution: {integrity: sha512-wUw1+vb34Ultv0Q9m/OVB7yizGXgtoDbkI5f5ErM8bebwLyUYjicdhJTKhTvPTpgkv8dq/BK0lQ3K5pRf2DAJw==}
+    dependencies:
+      '@codemirror/language': 6.3.2
+      '@codemirror/state': 6.2.0
+      '@codemirror/view': 6.7.1
       '@lezer/common': 1.0.2
     dev: true
 
   /@codemirror/lang-rust/6.0.1:
     resolution: {integrity: sha512-344EMWFBzWArHWdZn/NcgkwMvZIWUR1GEBdwG8FEp++6o6vT6KL9V7vGs2ONsKxxFUPXKI0SPcWhyYyl2zPYxQ==}
     dependencies:
-      '@codemirror/language': 6.3.1
+      '@codemirror/language': 6.3.2
       '@lezer/rust': 1.0.0
     dev: false
 
-  /@codemirror/language/6.3.1:
-    resolution: {integrity: sha512-MK+G1QKaGfSEUg9YEFaBkMBI6j1ge4VMBPZv9fDYotw7w695c42x5Ba1mmwBkesYnzYFBfte6Hh9TDcKa6xORQ==}
-    dependencies:
-      '@codemirror/state': 6.1.4
-      '@codemirror/view': 6.7.0
+  /@codemirror/language/6.3.2:
+    resolution: {integrity: sha512-g42uHhOcEMAXjmozGG+rdom5UsbyfMxQFh7AbkeoaNImddL6Xt4cQDL0+JxmG7+as18rUAvZaqzP/TjsciVIrA==}
+    dependencies:
+      '@codemirror/state': 6.2.0
+      '@codemirror/view': 6.7.1
       '@lezer/common': 1.0.2
       '@lezer/highlight': 1.1.3
       '@lezer/lr': 1.2.5
@@ -132,26 +122,26 @@
   /@codemirror/lint/6.1.0:
     resolution: {integrity: sha512-mdvDQrjRmYPvQ3WrzF6Ewaao+NWERYtpthJvoQ3tK3t/44Ynhk8ZGjTSL9jMEv8CgSMogmt75X8ceOZRDSXHtQ==}
     dependencies:
-      '@codemirror/state': 6.1.4
-      '@codemirror/view': 6.7.0
+      '@codemirror/state': 6.2.0
+      '@codemirror/view': 6.7.1
       crelt: 1.0.5
     dev: true
 
   /@codemirror/search/6.2.3:
     resolution: {integrity: sha512-V9n9233lopQhB1dyjsBK2Wc1i+8hcCqxl1wQ46c5HWWLePoe4FluV3TGHoZ04rBRlGjNyz9DTmpJErig8UE4jw==}
     dependencies:
-      '@codemirror/state': 6.1.4
-      '@codemirror/view': 6.7.0
+      '@codemirror/state': 6.2.0
+      '@codemirror/view': 6.7.1
       crelt: 1.0.5
     dev: true
 
-  /@codemirror/state/6.1.4:
-    resolution: {integrity: sha512-g+3OJuRylV5qsXuuhrc6Cvs1NQluNioepYMM2fhnpYkNk7NgX+j0AFuevKSVKzTDmDyt9+Puju+zPdHNECzCNQ==}
-
-  /@codemirror/view/6.7.0:
-    resolution: {integrity: sha512-sI3CngHQlguxAquc2oZ4sMFDgTJiCnKkRcFmw5apqcnNLvQfQtEDIlYvCVl1adJ6UV7ZUV9wOdqkeJ8kz2+5gg==}
-    dependencies:
-      '@codemirror/state': 6.1.4
+  /@codemirror/state/6.2.0:
+    resolution: {integrity: sha512-69QXtcrsc3RYtOtd+GsvczJ319udtBf1PTrr2KbLWM/e2CXUPnh0Nz9AUo8WfhSQ7GeL8dPVNUmhQVgpmuaNGA==}
+
+  /@codemirror/view/6.7.1:
+    resolution: {integrity: sha512-kYtS+uqYw/q/0ytYxpkqE1JVuK5NsbmBklWYhwLFTKO9gVuTdh/kDEeZPKorbqHcJ+P+ucrhcsS1czVweOpT2g==}
+    dependencies:
+      '@codemirror/state': 6.2.0
       style-mod: 4.0.0
       w3c-keyname: 2.2.6
 
@@ -175,8 +165,8 @@
       '@lezer/lr': 1.2.5
     dev: false
 
-  /@replit/codemirror-vim/6.0.3_jxhrgit7n37dtp4go3pehzxude:
-    resolution: {integrity: sha512-b2eBaTASDmRZahpPSIjHM1mBoIJ/ycPiBAiOOKgOJwX7dgVXP2nCwJHvmQwn5JqBUO08SN3cpTYQcih2U2/TTA==}
+  /@replit/codemirror-vim/6.0.4_jnnsjqqbpgktpa357o3egit7dy:
+    resolution: {integrity: sha512-/LnuwOpD9lKInyQbVNe6b8HC5wM5lWV2WUHWGqE2tTeZB4n2gQL30pvW1M69xV5yLOPNf1o6vUAHn259ljQxZw==}
     peerDependencies:
       '@codemirror/commands': ^6.0.0
       '@codemirror/language': ^6.1.0
@@ -184,11 +174,11 @@
       '@codemirror/state': ^6.0.1
       '@codemirror/view': ^6.0.3
     dependencies:
-      '@codemirror/commands': 6.1.2
-      '@codemirror/language': 6.3.1
+      '@codemirror/commands': 6.1.3
+      '@codemirror/language': 6.3.2
       '@codemirror/search': 6.2.3
-      '@codemirror/state': 6.1.4
-      '@codemirror/view': 6.7.0
+      '@codemirror/state': 6.2.0
+      '@codemirror/view': 6.7.1
     dev: true
 
   /@types/lodash/4.14.191:
@@ -199,8 +189,8 @@
     resolution: {integrity: sha512-JCB8C6SnDoQf0cNycqd/35A7MjcnK+ZTqE7judS6o7utxUCg6imJg3QK2qzHKszlTjcj2cn+NwMB2i96ubpj7w==}
     dev: true
 
-  /@types/react-dom/18.0.9:
-    resolution: {integrity: sha512-qnVvHxASt/H7i+XG1U1xMiY5t+IHcPGUK7TDMDzom08xa7e86eCeKOiLZezwCKVxJn6NEiiy2ekgX8aQssjIKg==}
+  /@types/react-dom/18.0.10:
+    resolution: {integrity: sha512-E42GW/JA4Qv15wQdqJq8DL4JhNpB3prJgjgapN3qJT9K2zO5IIAQh4VXvCEDupoqAwnz0cY4RlXeC/ajX5SFHg==}
     dependencies:
       '@types/react': 18.0.26
     dev: true
@@ -229,13 +219,10 @@
     resolution: {integrity: sha512-RdJUflcE3cUzKiMqQgsCu06FPu9UdIJO0beYbPhHN4k6apgJtifcoCtT9bcxOpYBtpD2kCM6Sbzg4CausW/PKQ==}
     dev: true
 
-<<<<<<< HEAD
   /leader-line-new/1.1.9:
     resolution: {integrity: sha512-x56aRYaqJTA4aAS2fgbSpvWKY3IxRXDSFeGkNBmCQ3LX44B3F1HEjcBTkCiK5I3W0nPWeUTWe7dTt59VtdfFWw==}
     dev: false
 
-=======
->>>>>>> d69e051b
   /lodash/4.17.21:
     resolution: {integrity: sha512-v2kDEe57lecTulaDIuNTPy3Ry4gLGJ6Z1O3vE1krgXZNrsQ+LFTGHVxVjcXPs17LhbZVGedAJv8XZ1tvj5FvSg==}
     dev: false
